--- conflicted
+++ resolved
@@ -35,11 +35,7 @@
 //! combinator patterns to express the parse.
 
 #![no_std]
-<<<<<<< HEAD
-#![feature(decl_macro, type_ascription)]
-=======
 #![feature(decl_macro)]
->>>>>>> 50fd119e
 
 extern crate alloc;
 
